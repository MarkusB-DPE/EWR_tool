--- conflicted
+++ resolved
@@ -468,11 +468,7 @@
     return df
 
 
-<<<<<<< HEAD
 def events_to_interevents(df_events: pd.DataFrame, client, scenarios={}) -> pd.DataFrame:
-=======
-def events_to_interevents(df_events: pd.DataFrame, scenarios={}) -> pd.DataFrame:
->>>>>>> efe4cc23
 
     df_events = df_events.drop(['eventDuration', 'eventLength', 'Multigauge'], axis=1)
 
@@ -511,12 +507,7 @@
 
     ewr_list = []
 
-<<<<<<< HEAD
     def flip_to_inter(row):
-=======
-    # split df into groups,
-    for index, row in scenario_start_end.iterrows():
->>>>>>> efe4cc23
         # select data, convert to dask array
         data = df_events[((df_events['scenario'] == row['scenario'])
                           & (df_events['gauge'] == row['gauge'])
@@ -563,7 +554,6 @@
         # merge inter event into rest of data
         data = np.hstack((data, inter_event))
 
-<<<<<<< HEAD
         return data
 
     futures = []
@@ -575,11 +565,9 @@
         futures.append(future)
 
         # retrieve result for future
-        for future in futures:
-            data = future.result()
-
-=======
->>>>>>> efe4cc23
+    for future in futures:
+        data = future.result()
+
         ewr_list.append(data)
 
     all_interEvents = da.vstack(tuple(ewr_list))
@@ -590,17 +578,10 @@
     all_interEvents = all_interEvents.compute()
     # after conversion apply conversion for intereventlength to int
     all_interEvents['interEventLength'] = all_interEvents['interEventLength'].dt.days
-<<<<<<< HEAD
 
     # after conversion back to df - drop 0 lenght inter events
     all_interEvents = all_interEvents[all_interEvents['interEventLength'] != 0]
 
-=======
-
-    # after conversion back to df - drop 0 lenght inter events
-    all_interEvents = all_interEvents[all_interEvents['interEventLength'] != 0]
-
->>>>>>> efe4cc23
     return all_interEvents
 
 
