--- conflicted
+++ resolved
@@ -2439,11 +2439,6 @@
 	dates = pd.date_range(start= datetime.strptime('2012-07-01', '%Y-%m-%d'), end = datetime.strptime('2016-06-30', '%Y-%m-%d')).to_period()
 	
 	all_events, all_no_events, _ = evaluate_EWRs.nest_calc_percent_trigger(EWR_info, flows, water_years, dates)
-<<<<<<< HEAD
-	
-	# print(all_events)
-=======
->>>>>>> 6f0b6e33
 								
 	for year in all_events:
 		assert len(all_events[year]) == len(expected_all_events[year])
